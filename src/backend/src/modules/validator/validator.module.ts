--- conflicted
+++ resolved
@@ -10,19 +10,10 @@
 
 @Module({
   imports: [
-<<<<<<< HEAD
-    MongooseModule.forFeature([
-      { name: Validation.name, schema: ValidationSchema },
-    ]),
-    LlmModule,
-    forwardRef(() => MemoryModule),
-    forwardRef(() => SemanticMediatorModule),
-=======
     MongooseModule.forFeature([{ name: Validation.name, schema: ValidationSchema }]),
     LlmRouterModule,
     MemoryModule,
     SemanticMediatorModule,
->>>>>>> e2c5f2ed
   ],
   controllers: [ValidatorController],
   providers: [ValidatorService],
