import { Injectable, Logger } from '@nestjs/common';
import { InjectModel } from '@nestjs/mongoose';
import { Model } from 'mongoose';
import { Code } from './schemas/code.schema';
import { LlmRouterService } from '../../services/llm-router.service';
import { MemoryService } from '../memory/memory.service';
import { MemoryType } from '../memory/schemas/memory.schema';
import { GenerateCodeWithSemanticInputDto } from './dto';
import { SemanticMediatorService } from '../semantic-mediator/semantic-mediator.service';

@Injectable()
export class GeneratorService {
  constructor(
    @InjectModel(Code.name) private codeModel: Model<Code>,
    private readonly llmRouterService: LlmRouterService,
    private readonly memoryService: MemoryService,
    private readonly semanticMediatorService: SemanticMediatorService,
  ) {}

  async generateCode(expectationId: string): Promise<Code> {
    const expectationMemory = await this.memoryService.getMemoryByType(MemoryType.EXPECTATION);
    const expectation = expectationMemory.find(
      (memory) => memory.content._id.toString() === expectationId,
    );

    if (!expectation) {
      throw new Error('Expectation not found');
    }

    const codeGenerationPrompt = `
      基于以下期望模型，生成相应的代码实现：
      
      期望模型：${JSON.stringify(expectation.content.model, null, 2)}
      
      请生成以下文件的代码：
      1. 主要功能实现文件
      2. 接口定义文件
      3. 测试文件
      
      返回JSON格式，包含files数组，每个文件包含path、content和language字段。
    `;

    const generatedCodeText = await this.llmRouterService.generateContent(codeGenerationPrompt);
    const generatedCode = JSON.parse(generatedCodeText);

    const createdCode = new this.codeModel({
      expectationId,
      files: generatedCode.files,
      metadata: {
        expectationId,
        version: 1,
        status: 'generated',
      },
      createdAt: new Date(),
      updatedAt: new Date(),
    });

    const savedCode = await createdCode.save();

    await this.memoryService.storeMemory({
      type: MemoryType.CODE,
      content: savedCode,
      metadata: {
        expectationId,
        status: 'generated',
      },
    });

    return savedCode;
  }

  async getCodeByExpectationId(expectationId: string): Promise<Code[]> {
    return this.codeModel.find({ expectationId }).sort({ 'metadata.version': -1 }).exec();
  }

  /**
   * 根据ID获取代码
   */
  async getCodeById(id: string): Promise<Code> {
    const code = await this.codeModel.findById(id).exec();

    if (!code) {
      throw new Error(`Code with id ${id} not found`);
    }

    return code;
  }

  async getCodeFiles(id: string): Promise<any> {
    const code = await this.codeModel.findById(id).exec();

    if (!code) {
      throw new Error('Code not found');
    }

    return code.files;
  }

  async approveCode(id: string): Promise<Code> {
    const code = await this.codeModel.findById(id).exec();

    if (!code) {
      throw new Error('Code not found');
    }

    code.metadata.status = 'approved';
    code.updatedAt = new Date();

    const updatedCode = await code.save();

    await this.memoryService.updateMemory('code', updatedCode._id.toString(), {
      content: updatedCode,
      metadata: {
        ...updatedCode.metadata,
        status: 'approved',
      },
    });

    return updatedCode;
  }

  /**
   * 使用语义分析结果生成代码
   * 这个方法使用语义分析结果来增强代码生成过程
   */
  async generateCodeWithSemanticInput(
    expectationId: string,
    semanticAnalysis: any,
    options?: any,
  ): Promise<Code> {
    const logger = new Logger('GeneratorService');
    logger.log(`Generating code with semantic input for expectation: ${expectationId}`);

    const expectationMemory = await this.memoryService.getMemoryByType(MemoryType.EXPECTATION);
    const expectation = expectationMemory.find(
      (memory) => memory.content._id.toString() === expectationId,
    );

    if (!expectation) {
      logger.error(`Expectation not found: ${expectationId}`);
      throw new Error('Expectation not found');
    }

    logger.debug(`Found expectation: ${expectation.content.title || 'Untitled'}`);

    logger.debug('Enriching semantic analysis with context');
    const enrichedAnalysis = await this.semanticMediatorService.enrichWithContext(
      'generator',
      semanticAnalysis,
      `expectation:${expectationId}`,
    );

    logger.debug('Translating expectation to generator-friendly format');
    const translatedExpectation = await this.semanticMediatorService.translateBetweenModules(
      'expectation',
      'generator',
      expectation.content.model,
    );

    let codeGenerationPrompt;
    try {
      const templateName = options?.templateName || 'GENERATE_CODE_WITH_SEMANTIC_INPUT_PROMPT';
<<<<<<< HEAD
      codeGenerationPrompt = await this.getPromptTemplate(templateName, {
        expectationModel: JSON.stringify(expectation.content.model, null, 2),
        semanticAnalysis: JSON.stringify(semanticAnalysis, null, 2),
        options: JSON.stringify(options || {}, null, 2),
      });

=======
      const templateVariables = {
        expectationModel: JSON.stringify(translatedExpectation, null, 2),
        semanticAnalysis: JSON.stringify(enrichedAnalysis, null, 2),
        options: JSON.stringify(options || {}, null, 2),
      };

      codeGenerationPrompt = await this.getPromptTemplate(templateName, templateVariables);
>>>>>>> ab3b327d
      logger.debug(`Using template: ${templateName}`);
    } catch (error) {
      logger.warn(`Template not found, using default prompt: ${error.message}`);

      codeGenerationPrompt = `
        基于以下期望模型和语义分析结果，生成相应的代码实现：
        
        期望模型：${JSON.stringify(translatedExpectation, null, 2)}
        
        语义分析结果：${JSON.stringify(enrichedAnalysis, null, 2)}
        
        请生成以下文件的代码：
        1. 主要功能实现文件
        2. 接口定义文件
        3. 测试文件
        
        返回JSON格式，包含files数组，每个文件包含path、content和language字段。
      `;
    }

    logger.debug('Sending prompt to LLM service');
<<<<<<< HEAD
    const generatedCodeText = await this.llmRouterService.generateContent(codeGenerationPrompt);
=======
    const generatedCodeText = await this.llmService.generateContent(codeGenerationPrompt);
>>>>>>> ab3b327d

    let generatedCode;
    try {
      generatedCode = JSON.parse(generatedCodeText);
      logger.debug(
        `Successfully parsed generated code with ${generatedCode.files?.length || 0} files`,
      );
    } catch (error) {
      logger.error(`Failed to parse generated code: ${error.message}`);
      throw new Error(`Failed to parse generated code: ${error.message}`);
    }

    const createdCode = new this.codeModel({
      expectationId,
      files: generatedCode.files,
      metadata: {
        expectationId,
        version: 1,
        status: 'generated',
        semanticAnalysisUsed: true,
        semanticAnalysisSummary: enrichedAnalysis.summary || 'Enriched semantic analysis',
        generationOptions: options || {},
        generatedAt: new Date().toISOString(),
      },
      createdAt: new Date(),
      updatedAt: new Date(),
    });

    logger.debug('Saving generated code to database');
    const savedCode = await createdCode.save();

    logger.debug('Tracking semantic transformation');
    await this.semanticMediatorService.trackSemanticTransformation(
      'expectation',
      'code',
      expectation.content.model,
      savedCode,
      {
        trackDifferences: true,
        analyzeTransformation: true,
        saveToMemory: true,
      },
    );

    logger.debug('Storing code in memory service');
    await this.memoryService.storeMemory({
      type: MemoryType.CODE,
      content: savedCode,
      metadata: {
        expectationId,
        status: 'generated',
        semanticAnalysisUsed: true,
        generationTimestamp: new Date().toISOString(),
      },
      tags: ['code', 'semantic_enhanced', expectationId, savedCode._id.toString()],
    });

    logger.log(`Successfully generated code with semantic input for expectation: ${expectationId}`);
    return savedCode;
  }

  /**
   * 生成项目结构
   * 基于期望模型和技术栈生成项目结构
   */
  async generateProjectStructure(
    expectationId: string,
    techStack: any,
    options?: any,
  ): Promise<Code> {
    const logger = new Logger('GeneratorService');
    logger.log(`Generating project structure for expectation: ${expectationId}`);

    const expectationMemory = await this.memoryService.getMemoryByType(MemoryType.EXPECTATION);
    const expectation = expectationMemory.find(
      (memory) => memory.content._id.toString() === expectationId,
    );

    if (!expectation) {
      logger.error(`Expectation not found: ${expectationId}`);
      throw new Error('Expectation not found');
    }

    try {
      const templateVariables = {
        expectationModel: JSON.stringify(expectation.content.model, null, 2),
        techStack: JSON.stringify(techStack, null, 2),
        options: JSON.stringify(options || {}, null, 2),
      };

      const prompt = await this.getPromptTemplate(
        'PROJECT_STRUCTURE_GENERATION_PROMPT',
        templateVariables,
      );
      logger.debug('Sending project structure generation prompt to LLM service');

<<<<<<< HEAD
      const generatedStructureText = await this.llmRouterService.generateContent(prompt);
=======
      const generatedStructureText = await this.llmService.generateContent(prompt);
>>>>>>> ab3b327d

      let generatedStructure;
      try {
        generatedStructure = JSON.parse(generatedStructureText);
        logger.debug(
          `Successfully parsed project structure with ${generatedStructure.files?.length || 0} files`,
        );
      } catch (error) {
        logger.error(`Failed to parse project structure: ${error.message}`);
        throw new Error(`Failed to parse project structure: ${error.message}`);
      }

      const createdCode = new this.codeModel({
        expectationId,
        files: generatedStructure.files,
        metadata: {
          expectationId,
          version: 1,
          status: 'structure_generated',
          techStack,
          options: options || {},
          structureExplanation: generatedStructure.explanation || 'No explanation provided',
        },
        createdAt: new Date(),
        updatedAt: new Date(),
      });

      logger.debug('Saving generated project structure to database');
      const savedCode = await createdCode.save();

      logger.debug('Storing project structure in memory service');
      await this.memoryService.storeMemory({
        type: MemoryType.CODE,
        content: savedCode,
        metadata: {
          expectationId,
          status: 'structure_generated',
          techStack: JSON.stringify(techStack),
        },
        tags: ['code', 'project_structure', expectationId, savedCode._id.toString()],
      });

      logger.log(`Successfully generated project structure for expectation: ${expectationId}`);
      return savedCode;
    } catch (error) {
      logger.error(`Error generating project structure: ${error.message}`);
      throw error;
    }
  }

  /**
   * 基于架构生成代码
   * 使用架构指南和技术要求生成代码
   */
  async generateCodeWithArchitecture(
    expectationId: string,
    architectureGuide: any,
    technicalRequirements: any,
  ): Promise<Code> {
    const logger = new Logger('GeneratorService');
    logger.log(`Generating code with architecture for expectation: ${expectationId}`);

    const expectationMemory = await this.memoryService.getMemoryByType(MemoryType.EXPECTATION);
    const expectation = expectationMemory.find(
      (memory) => memory.content._id.toString() === expectationId,
    );

    if (!expectation) {
      logger.error(`Expectation not found: ${expectationId}`);
      throw new Error('Expectation not found');
    }

    try {
      const templateVariables = {
        expectationModel: JSON.stringify(expectation.content.model, null, 2),
        architectureGuide: JSON.stringify(architectureGuide, null, 2),
        technicalRequirements: JSON.stringify(technicalRequirements, null, 2),
      };

      const prompt = await this.getPromptTemplate(
        'ARCHITECTURE_BASED_CODE_GENERATION_PROMPT',
        templateVariables,
      );
      logger.debug('Sending architecture-based code generation prompt to LLM service');

<<<<<<< HEAD
      const generatedCodeText = await this.llmRouterService.generateContent(prompt);
=======
      const generatedCodeText = await this.llmService.generateContent(prompt);
>>>>>>> ab3b327d

      let generatedCode;
      try {
        generatedCode = JSON.parse(generatedCodeText);
        logger.debug(
          `Successfully parsed architecture-based code with ${generatedCode.files?.length || 0} files`,
        );
      } catch (error) {
        logger.error(`Failed to parse architecture-based code: ${error.message}`);
        throw new Error(`Failed to parse architecture-based code: ${error.message}`);
      }

      const createdCode = new this.codeModel({
        expectationId,
        files: generatedCode.files,
        metadata: {
          expectationId,
          version: 1,
          status: 'architecture_generated',
          architecturePattern: architectureGuide.pattern,
          technicalRequirements,
          architectureExplanation: generatedCode.explanation || 'No explanation provided',
          componentRelationships: generatedCode.componentRelationships || [],
        },
        createdAt: new Date(),
        updatedAt: new Date(),
      });

      logger.debug('Saving architecture-based code to database');
      const savedCode = await createdCode.save();

      logger.debug('Storing architecture-based code in memory service');
      await this.memoryService.storeMemory({
        type: MemoryType.CODE,
        content: savedCode,
        metadata: {
          expectationId,
          status: 'architecture_generated',
          architecturePattern: architectureGuide.pattern,
        },
        tags: ['code', 'architecture_based', expectationId, savedCode._id.toString()],
      });

      logger.log(
        `Successfully generated architecture-based code for expectation: ${expectationId}`,
      );
      return savedCode;
    } catch (error) {
      logger.error(`Error generating architecture-based code: ${error.message}`);
      throw error;
    }
  }

  /**
   * 生成测试套件
   * 为已生成的代码创建测试套件
   */
  async generateTestSuite(codeId: string, testRequirements: any): Promise<Code> {
    const logger = new Logger('GeneratorService');
    logger.log(`Generating test suite for code: ${codeId}`);

    const originalCode = await this.getCodeById(codeId);
    if (!originalCode) {
      logger.error(`Code not found: ${codeId}`);
      throw new Error(`Code with id ${codeId} not found`);
    }

    try {
      const templateVariables = {
        codeFiles: JSON.stringify(originalCode.files, null, 2),
        testRequirements: JSON.stringify(testRequirements, null, 2),
        expectationId: originalCode.expectationId,
      };

      const prompt = await this.getPromptTemplate(
        'TEST_SUITE_GENERATION_PROMPT',
        templateVariables,
      );
      logger.debug('Sending test suite generation prompt to LLM service');

<<<<<<< HEAD
      const generatedTestsText = await this.llmRouterService.generateContent(prompt);
=======
      const generatedTestsText = await this.llmService.generateContent(prompt);
>>>>>>> ab3b327d

      let generatedTests;
      try {
        generatedTests = JSON.parse(generatedTestsText);
        logger.debug(
          `Successfully parsed test suite with ${generatedTests.files?.length || 0} files`,
        );
      } catch (error) {
        logger.error(`Failed to parse test suite: ${error.message}`);
        throw new Error(`Failed to parse test suite: ${error.message}`);
      }

<<<<<<< HEAD
      const allFiles = [...originalCode.files, ...generatedTests.files];
=======
      const allFiles = [...originalCode.files, ...(generatedTests.files || [])];
>>>>>>> ab3b327d

      const createdCode = new this.codeModel({
        expectationId: originalCode.expectationId,
        files: allFiles,
        metadata: {
          expectationId: originalCode.expectationId,
          version: (originalCode.metadata.version || 1) + 1,
          status: 'tests_added',
          originalCodeId: codeId,
          testRequirements,
          testCoverage: generatedTests.coverage || {},
          testStrategy: generatedTests.strategy || 'No strategy provided',
        },
        createdAt: new Date(),
        updatedAt: new Date(),
      });

      logger.debug('Saving code with test suite to database');
      const savedCode = await createdCode.save();

      logger.debug('Storing code with test suite in memory service');
      await this.memoryService.storeMemory({
        type: MemoryType.CODE,
        content: savedCode,
        metadata: {
          expectationId: originalCode.expectationId,
          status: 'tests_added',
          originalCodeId: codeId,
        },
        tags: ['code', 'tests', originalCode.expectationId, savedCode._id.toString()],
      });

      logger.log(`Successfully generated test suite for code: ${codeId}`);
      return savedCode;
    } catch (error) {
      logger.error(`Error generating test suite: ${error.message}`);
      throw error;
    }
  }

  /**
   * 重构代码
   * 基于重构目标优化代码结构和质量
   */
  async refactorCode(codeId: string, refactoringGoals: any): Promise<Code> {
    const logger = new Logger('GeneratorService');
    logger.log(`Refactoring code: ${codeId}`);

    const originalCode = await this.getCodeById(codeId);
    if (!originalCode) {
      logger.error(`Code not found: ${codeId}`);
      throw new Error(`Code with id ${codeId} not found`);
    }

    try {
      const templateVariables = {
        codeFiles: JSON.stringify(originalCode.files, null, 2),
        refactoringGoals: JSON.stringify(refactoringGoals, null, 2),
        expectationId: originalCode.expectationId,
      };

      const prompt = await this.getPromptTemplate('CODE_REFACTORING_PROMPT', templateVariables);
      logger.debug('Sending code refactoring prompt to LLM service');

<<<<<<< HEAD
      const refactoredCodeText = await this.llmRouterService.generateContent(prompt);
=======
      const refactoredCodeText = await this.llmService.generateContent(prompt);
>>>>>>> ab3b327d

      let refactoredCode;
      try {
        refactoredCode = JSON.parse(refactoredCodeText);
        logger.debug(
          `Successfully parsed refactored code with ${refactoredCode.files?.length || 0} files`,
        );
      } catch (error) {
        logger.error(`Failed to parse refactored code: ${error.message}`);
        throw new Error(`Failed to parse refactored code: ${error.message}`);
      }

      const newVersion = (originalCode.metadata.version || 1) + 1;

      const createdCode = new this.codeModel({
        expectationId: originalCode.expectationId,
        files: refactoredCode.files,
        metadata: {
          expectationId: originalCode.expectationId,
          version: newVersion,
          status: 'refactored',
          originalCodeId: codeId,
          refactoringGoals,
          refactoringChanges: refactoredCode.changes || [],
          refactoringExplanation: refactoredCode.explanation || 'No explanation provided',
        },
        createdAt: new Date(),
        updatedAt: new Date(),
      });

      logger.debug(`Saving refactored code (version ${newVersion}) to database`);
      const savedCode = await createdCode.save();

      logger.debug('Storing refactored code in memory service');
      await this.memoryService.storeMemory({
        type: MemoryType.CODE,
        content: savedCode,
        metadata: {
          expectationId: originalCode.expectationId,
          status: 'refactored',
          originalCodeId: codeId,
          version: newVersion,
        },
        tags: ['code', 'refactored', originalCode.expectationId, savedCode._id.toString()],
      });

      logger.log(`Successfully refactored code: ${codeId}`);
      return savedCode;
    } catch (error) {
      logger.error(`Error refactoring code: ${error.message}`);
      throw error;
    }
  }

  /**
   * 优化生成的代码
   * 基于语义反馈优化已生成的代码
   */
  /**
   * 获取提示模板
   * 从模板文件中获取指定的提示模板并填充变量
   */
  private async getPromptTemplate(
    templateName: string,
    variables: Record<string, string>,
  ): Promise<string> {
    const logger = new Logger('GeneratorService');

    try {
      const templates = await import('../../services/prompt-templates/generator.templates');

      if (!templates[templateName]) {
        logger.warn(`Template not found: ${templateName}`);
        throw new Error(`Template not found: ${templateName}`);
      }

      let template = templates[templateName];

      Object.keys(variables).forEach((key) => {
        const placeholder = `{${key}}`;
        template = template.replace(new RegExp(placeholder, 'g'), variables[key]);
      });

      return template;
    } catch (error) {
      logger.error(`Failed to get prompt template: ${error.message}`);
      throw error;
    }
  }

<<<<<<< HEAD
=======
  /**
   * 验证代码语义
   * 使用语义中介器验证代码是否符合语义期望
   */
  async validateCodeSemantics(codeId: string): Promise<any> {
    const logger = new Logger('GeneratorService');
    logger.log(`Validating code semantics for code ID: ${codeId}`);

    const code = await this.getCodeById(codeId);
    if (!code) {
      logger.error(`Code not found: ${codeId}`);
      throw new Error(`Code with id ${codeId} not found`);
    }

    logger.debug('Generating validation context');
    const validationContext = await this.semanticMediatorService.generateValidationContext(
      code.expectationId,
      codeId,
    );

    logger.debug('Extracting semantic insights from code');
    const codeInsights = await this.semanticMediatorService.extractSemanticInsights(
      code,
      'code validation',
    );

    logger.log(`Successfully validated code semantics for code ID: ${codeId}`);
    return {
      codeId,
      expectationId: code.expectationId,
      validationContext,
      semanticInsights: codeInsights,
      timestamp: new Date(),
    };
  }

  /**
   * 优化代码
   * 基于语义反馈优化现有代码
   */
>>>>>>> ab3b327d
  async optimizeCode(codeId: string, semanticFeedback: any): Promise<Code> {
    const logger = new Logger('GeneratorService');
    logger.log(`Optimizing code with ID: ${codeId}`);

    const originalCode = await this.getCodeById(codeId);
    if (!originalCode) {
      logger.error(`Code not found: ${codeId}`);
      throw new Error(`Code with id ${codeId} not found`);
    }

    const expectationMemory = await this.memoryService.getMemoryByType(MemoryType.EXPECTATION);
    const expectation = expectationMemory.find(
      (memory) => memory.content._id.toString() === originalCode.expectationId,
    );

    if (!expectation) {
      logger.error(`Expectation not found for code: ${codeId}`);
      throw new Error('Related expectation not found');
    }

    logger.debug(`Optimizing code for expectation: ${expectation.content.title || 'Untitled'}`);

<<<<<<< HEAD
=======
    logger.debug('Extracting semantic insights from feedback');
    const semanticInsights = await this.semanticMediatorService.extractSemanticInsights(
      semanticFeedback,
      'code optimization',
    );

    logger.debug('Resolving semantic conflicts between expectation and code');
    const resolvedExpectation = await this.semanticMediatorService.resolveSemanticConflicts(
      'expectation',
      expectation.content.model,
      'code',
      originalCode,
    );

>>>>>>> ab3b327d
    const optimizationPrompt = `
      请优化以下代码，提高其质量和性能：
      
      原始代码：
      ${JSON.stringify(originalCode.files, null, 2)}
      
      期望模型：
      ${JSON.stringify(resolvedExpectation, null, 2)}
      
      语义反馈：
      ${JSON.stringify(semanticInsights, null, 2)}
      
      优化要求：
      - 提高代码效率
      - 改进代码结构和可读性
      - 增强错误处理
      - 确保代码符合期望模型
      - 解决语义反馈中提出的问题
      
      以JSON格式返回结果：
      {
        "files": [
          {
            "path": "文件路径",
            "content": "文件内容",
            "language": "编程语言"
          },
          ...
        ],
        "changes": [
          {
            "type": "性能优化/结构改进/错误处理/其他",
            "description": "变更说明",
            "impact": "变更影响"
          },
          ...
        ],
        "explanation": "优化思路和理由"
      }
    `;

    logger.debug('Sending optimization prompt to LLM service');
<<<<<<< HEAD
    const optimizedCodeText = await this.llmRouterService.generateContent(optimizationPrompt);
=======
    const optimizedCodeText = await this.llmService.generateContent(optimizationPrompt);
>>>>>>> ab3b327d

    let optimizedCode;
    try {
      optimizedCode = JSON.parse(optimizedCodeText);
      logger.debug(
        `Successfully parsed optimized code with ${optimizedCode.files?.length || 0} files`,
      );
    } catch (error) {
      logger.error(`Failed to parse optimized code: ${error.message}`);
      throw new Error(`Failed to parse optimized code: ${error.message}`);
    }

    const newVersion = (originalCode.metadata.version || 1) + 1;

    const createdCode = new this.codeModel({
      expectationId: originalCode.expectationId,
      files: optimizedCode.files,
      metadata: {
        expectationId: originalCode.expectationId,
        version: newVersion,
        status: 'optimized',
        originalCodeId: codeId,
        optimizationChanges: optimizedCode.changes || [],
        optimizationExplanation: optimizedCode.explanation || 'No explanation provided',
        semanticFeedbackUsed: true,
      },
      createdAt: new Date(),
      updatedAt: new Date(),
    });

    logger.debug(`Saving optimized code (version ${newVersion}) to database`);
    const savedCode = await createdCode.save();

<<<<<<< HEAD
=======
    logger.debug('Evaluating semantic transformation');
    const evaluationResult = await this.semanticMediatorService.evaluateSemanticTransformation(
      originalCode,
      savedCode,
      'Optimize code based on semantic feedback',
    );

    logger.debug('Tracking semantic transformation');
    await this.semanticMediatorService.trackSemanticTransformation(
      'code',
      'optimized_code',
      originalCode,
      savedCode,
      {
        trackDifferences: true,
        analyzeTransformation: true,
        saveToMemory: true,
      },
    );

>>>>>>> ab3b327d
    logger.debug('Storing optimized code in memory service');
    await this.memoryService.storeMemory({
      type: MemoryType.CODE,
      content: savedCode,
      metadata: {
        expectationId: originalCode.expectationId,
        status: 'optimized',
        originalCodeId: codeId,
        version: newVersion,
        evaluationResult: evaluationResult,
      },
      tags: ['code', 'optimized', originalCode.expectationId, savedCode._id.toString()],
    });

    logger.log(`Successfully optimized code: ${codeId}`);
    return savedCode;
  }
}<|MERGE_RESOLUTION|>--- conflicted
+++ resolved
@@ -160,22 +160,11 @@
     let codeGenerationPrompt;
     try {
       const templateName = options?.templateName || 'GENERATE_CODE_WITH_SEMANTIC_INPUT_PROMPT';
-<<<<<<< HEAD
       codeGenerationPrompt = await this.getPromptTemplate(templateName, {
         expectationModel: JSON.stringify(expectation.content.model, null, 2),
         semanticAnalysis: JSON.stringify(semanticAnalysis, null, 2),
         options: JSON.stringify(options || {}, null, 2),
       });
-
-=======
-      const templateVariables = {
-        expectationModel: JSON.stringify(translatedExpectation, null, 2),
-        semanticAnalysis: JSON.stringify(enrichedAnalysis, null, 2),
-        options: JSON.stringify(options || {}, null, 2),
-      };
-
-      codeGenerationPrompt = await this.getPromptTemplate(templateName, templateVariables);
->>>>>>> ab3b327d
       logger.debug(`Using template: ${templateName}`);
     } catch (error) {
       logger.warn(`Template not found, using default prompt: ${error.message}`);
@@ -197,11 +186,8 @@
     }
 
     logger.debug('Sending prompt to LLM service');
-<<<<<<< HEAD
     const generatedCodeText = await this.llmRouterService.generateContent(codeGenerationPrompt);
-=======
-    const generatedCodeText = await this.llmService.generateContent(codeGenerationPrompt);
->>>>>>> ab3b327d
+
 
     let generatedCode;
     try {
@@ -298,11 +284,7 @@
       );
       logger.debug('Sending project structure generation prompt to LLM service');
 
-<<<<<<< HEAD
       const generatedStructureText = await this.llmRouterService.generateContent(prompt);
-=======
-      const generatedStructureText = await this.llmService.generateContent(prompt);
->>>>>>> ab3b327d
 
       let generatedStructure;
       try {
@@ -387,12 +369,7 @@
         templateVariables,
       );
       logger.debug('Sending architecture-based code generation prompt to LLM service');
-
-<<<<<<< HEAD
       const generatedCodeText = await this.llmRouterService.generateContent(prompt);
-=======
-      const generatedCodeText = await this.llmService.generateContent(prompt);
->>>>>>> ab3b327d
 
       let generatedCode;
       try {
@@ -473,11 +450,7 @@
       );
       logger.debug('Sending test suite generation prompt to LLM service');
 
-<<<<<<< HEAD
       const generatedTestsText = await this.llmRouterService.generateContent(prompt);
-=======
-      const generatedTestsText = await this.llmService.generateContent(prompt);
->>>>>>> ab3b327d
 
       let generatedTests;
       try {
@@ -490,11 +463,7 @@
         throw new Error(`Failed to parse test suite: ${error.message}`);
       }
 
-<<<<<<< HEAD
       const allFiles = [...originalCode.files, ...generatedTests.files];
-=======
-      const allFiles = [...originalCode.files, ...(generatedTests.files || [])];
->>>>>>> ab3b327d
 
       const createdCode = new this.codeModel({
         expectationId: originalCode.expectationId,
@@ -559,11 +528,7 @@
       const prompt = await this.getPromptTemplate('CODE_REFACTORING_PROMPT', templateVariables);
       logger.debug('Sending code refactoring prompt to LLM service');
 
-<<<<<<< HEAD
       const refactoredCodeText = await this.llmRouterService.generateContent(prompt);
-=======
-      const refactoredCodeText = await this.llmService.generateContent(prompt);
->>>>>>> ab3b327d
 
       let refactoredCode;
       try {
@@ -654,8 +619,6 @@
     }
   }
 
-<<<<<<< HEAD
-=======
   /**
    * 验证代码语义
    * 使用语义中介器验证代码是否符合语义期望
@@ -696,7 +659,6 @@
    * 优化代码
    * 基于语义反馈优化现有代码
    */
->>>>>>> ab3b327d
   async optimizeCode(codeId: string, semanticFeedback: any): Promise<Code> {
     const logger = new Logger('GeneratorService');
     logger.log(`Optimizing code with ID: ${codeId}`);
@@ -719,8 +681,6 @@
 
     logger.debug(`Optimizing code for expectation: ${expectation.content.title || 'Untitled'}`);
 
-<<<<<<< HEAD
-=======
     logger.debug('Extracting semantic insights from feedback');
     const semanticInsights = await this.semanticMediatorService.extractSemanticInsights(
       semanticFeedback,
@@ -735,7 +695,6 @@
       originalCode,
     );
 
->>>>>>> ab3b327d
     const optimizationPrompt = `
       请优化以下代码，提高其质量和性能：
       
@@ -778,11 +737,7 @@
     `;
 
     logger.debug('Sending optimization prompt to LLM service');
-<<<<<<< HEAD
     const optimizedCodeText = await this.llmRouterService.generateContent(optimizationPrompt);
-=======
-    const optimizedCodeText = await this.llmService.generateContent(optimizationPrompt);
->>>>>>> ab3b327d
 
     let optimizedCode;
     try {
@@ -816,8 +771,6 @@
     logger.debug(`Saving optimized code (version ${newVersion}) to database`);
     const savedCode = await createdCode.save();
 
-<<<<<<< HEAD
-=======
     logger.debug('Evaluating semantic transformation');
     const evaluationResult = await this.semanticMediatorService.evaluateSemanticTransformation(
       originalCode,
@@ -838,7 +791,6 @@
       },
     );
 
->>>>>>> ab3b327d
     logger.debug('Storing optimized code in memory service');
     await this.memoryService.storeMemory({
       type: MemoryType.CODE,
