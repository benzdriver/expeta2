import { Test, TestingModule } from '@nestjs/testing';
import { OrchestratorService } from '../orchestrator.service';
import { ClarifierService } from '../../clarifier/clarifier.service';
import { GeneratorService } from '../../generator/generator.service';
import { ValidatorService } from '../../validator/validator.service';
import { MemoryService } from '../../memory/memory.service';
import { SemanticMediatorService } from '../../semantic-mediator/semantic-mediator.service';
import { MemoryType } from '../../memory/schemas/memory.schema';
import { WorkflowType } from '../dto/workflow.dto';

jest.mock('../../validator/schemas/validation.schema');

describe('OrchestratorService', () => {
  let service: OrchestratorService;
  let clarifierService: ClarifierService;
  let generatorService: GeneratorService;
  let validatorService: ValidatorService;
  let memoryService: MemoryService;
  let semanticMediatorService: SemanticMediatorService;

  beforeEach(async () => {
    const mockClarifierService = {
      getRequirementById: jest.fn().mockResolvedValue({
        _id: 'req-123',
        title: 'Test Requirement',
        text: 'This is a test requirement',
        status: 'clarifying',
      }),
      analyzeClarificationProgress: jest.fn().mockResolvedValue({
        needMoreClarification: false,
        summary: 'Requirement is clear',
        suggestedQuestions: [],
      }),
      getExpectations: jest.fn().mockResolvedValue({
        _id: 'exp-456',
        requirementId: 'req-123',
        model: { key: 'value' },
      }),
      generateExpectations: jest.fn().mockResolvedValue({
        _id: 'exp-456',
        requirementId: 'req-123',
        model: { key: 'value' },
      }),
      getExpectationById: jest.fn().mockResolvedValue({
        _id: 'exp-456',
        requirementId: 'req-123',
        model: { key: 'value' },
      }),
    };

    const mockGeneratorService = {
      getCodeByExpectationId: jest.fn().mockResolvedValue([
        {
          _id: 'code-789',
          expectationId: 'exp-456',
          files: [{ path: 'test.js', content: 'console.log("test")' }],
        },
      ]),
      generateCode: jest.fn().mockResolvedValue({
        _id: 'code-789',
        expectationId: 'exp-456',
        files: [{ path: 'test.js', content: 'console.log("test")' }],
      }),
      getCodeById: jest.fn().mockResolvedValue({
        _id: 'code-789',
        expectationId: 'exp-456',
        files: [{ path: 'test.js', content: 'console.log("test")' }],
      }),
      generateCodeWithSemanticInput: jest.fn().mockResolvedValue({
        _id: 'code-790',
        expectationId: 'exp-456',
        files: [{ path: 'test.js', content: 'console.log("improved")' }],
      }),
    };

    const mockValidatorService = {
      getValidationsByCodeId: jest.fn().mockResolvedValue([
        {
          _id: 'val-123',
          codeId: 'code-789',
          expectationId: 'exp-456',
          score: 0.85,
          status: 'passed',
          details: [],
        },
      ]),
      validateCode: jest.fn().mockResolvedValue({
        _id: 'val-123',
        codeId: 'code-789',
        expectationId: 'exp-456',
        score: 0.85,
        status: 'passed',
        details: [],
      }),
      getValidationById: jest.fn().mockResolvedValue({
        _id: 'val-123',
        codeId: 'code-789',
        expectationId: 'exp-456',
        score: 0.85,
        status: 'passed',
        details: [],
      }),
      validateCodeWithSemanticInput: jest.fn().mockResolvedValue({
        _id: 'val-124',
        codeId: 'code-789',
        expectationId: 'exp-456',
        score: 0.9,
        status: 'passed',
        details: [],
      }),
      validateCodeIteratively: jest.fn().mockResolvedValue({
        _id: 'val-125',
        codeId: 'code-789',
        expectationId: 'exp-456',
        score: 0.95,
        status: 'passed',
        details: [],
      }),
      validateWithAdaptiveContext: jest.fn().mockResolvedValue({
        _id: 'val-126',
        codeId: 'code-789',
        expectationId: 'exp-456',
        score: 0.92,
        status: 'passed',
        details: [],
      }),
      generateValidationFeedback: jest.fn().mockResolvedValue({
        validationId: 'val-126',
        feedback: 'Good job!',
        suggestions: ['Improve error handling'],
      }),
    };

    const mockMemoryService = {
      storeMemory: jest.fn().mockResolvedValue({
        _id: 'memory-id',
        type: MemoryType.SYSTEM,
        content: {
          workflowId: 'test-workflow-id',
          name: 'Test Workflow',
        },
      }),
      getMemoryByType: jest.fn().mockResolvedValue([
        {
          content: {
            _id: 'req-123',
            title: 'Test Requirement',
            text: 'This is a test requirement',
          },
        },
      ]),
    };

    const mockSemanticMediatorService = {
      translateBetweenModules: jest.fn().mockResolvedValue({
        translated: true,
        data: { key: 'translated-value' },
      }),
      enrichWithContext: jest.fn().mockResolvedValue({
        enriched: true,
        data: { key: 'enriched-value' },
      }),
      resolveSemanticConflicts: jest.fn().mockResolvedValue({
        resolved: true,
        data: { key: 'resolved-value' },
      }),
      generateValidationContext: jest.fn().mockResolvedValue({
        strategy: 'balanced',
        focusAreas: ['functionality', 'security'],
        weights: { functionality: 1.0, security: 1.2 },
        semanticAnalysis: { key: 'analysis-value' },
      }),
      trackSemanticTransformation: jest.fn().mockResolvedValue({
        tracked: true,
      }),
    };

    const module: TestingModule = await Test.createTestingModule({
      providers: [
        OrchestratorService,
        { provide: ClarifierService, useValue: mockClarifierService },
        { provide: GeneratorService, useValue: mockGeneratorService },
        { provide: ValidatorService, useValue: mockValidatorService },
        { provide: MemoryService, useValue: mockMemoryService },
        { provide: SemanticMediatorService, useValue: mockSemanticMediatorService },
      ],
    }).compile();

    service = module.get<OrchestratorService>(OrchestratorService);
    clarifierService = module.get<ClarifierService>(ClarifierService);
    generatorService = module.get<GeneratorService>(GeneratorService);
    validatorService = module.get<ValidatorService>(ValidatorService);
    memoryService = module.get<MemoryService>(MemoryService);
    semanticMediatorService = module.get<SemanticMediatorService>(SemanticMediatorService);
  });

  it('should be defined', () => {
    expect(service).toBeDefined();
  });

  describe('processRequirement', () => {
    it('should process a requirement in clarifying status', async () => {
      const requirementId = 'req-123';

      const result = await service.processRequirement(requirementId);

      expect(result).toBeDefined();
      expect(result.status).toBe('ready_for_expectations');
      expect(clarifierService.getRequirementById).toHaveBeenCalledWith(requirementId);
      expect(clarifierService.analyzeClarificationProgress).toHaveBeenCalledWith(requirementId);
    });

    it('should throw an error if requirement is not found', async () => {
      jest.spyOn(clarifierService, 'getRequirementById').mockResolvedValueOnce(null);

      const requirementId = 'non-existent-id';

      await expect(service.processRequirement(requirementId)).rejects.toThrow(
        'Requirement not found',
      );
    });
  });

  describe('getProcessStatus', () => {
    it('should return the status of the process', async () => {
      const requirementId = 'req-123';

      const result = await service.getProcessStatus(requirementId);

      expect(result).toBeDefined();
      expect(result.requirement).toBeDefined();
      expect(result.expectations).toBeDefined();
      expect(result.code).toBeDefined();
      expect(result.validation).toBeDefined();
      expect(clarifierService.getRequirementById).toHaveBeenCalledWith(requirementId);
      expect(clarifierService.getExpectations).toHaveBeenCalledWith(requirementId);
      expect(generatorService.getCodeByExpectationId).toHaveBeenCalled();
      expect(validatorService.getValidationsByCodeId).toHaveBeenCalled();
    });
  });

  describe('executeWorkflow', () => {
    it('should execute a full process workflow', async () => {
      const workflowId = WorkflowType.FULL_PROCESS;
      const params = { requirementId: 'req-123' };

      const result = await service.executeWorkflow(workflowId, params);

      expect(result).toBeDefined();
      expect(result.executionId).toBeDefined();
      expect(result.status).toBe('completed');
      expect(result.requirement).toBeDefined();
      expect(result.expectations).toBeDefined();
      expect(result.code).toBeDefined();
      expect(result.validation).toBeDefined();
      expect(clarifierService.getRequirementById).toHaveBeenCalledWith(params.requirementId);
      expect(clarifierService.generateExpectations).toHaveBeenCalledWith(params.requirementId);
      expect(semanticMediatorService.enrichWithContext).toHaveBeenCalled();
      expect(generatorService.generateCode).toHaveBeenCalled();
      expect(validatorService.validateCode).toHaveBeenCalled();
      expect(memoryService.storeMemory).toHaveBeenCalled();
    });

    it('should execute a regenerate code workflow', async () => {
      const workflowId = WorkflowType.REGENERATE_CODE;
      const params = { expectationId: 'exp-456' };

      const result = await service.executeWorkflow(workflowId, params);

      expect(result).toBeDefined();
      expect(result.executionId).toBeDefined();
      expect(result.status).toBe('completed');
      expect(result.code).toBeDefined();
      expect(generatorService.generateCode).toHaveBeenCalledWith(params.expectationId);
    });

    it('should execute a semantic validation workflow', async () => {
      const workflowId = WorkflowType.SEMANTIC_VALIDATION;
      const params = { expectationId: 'exp-456', codeId: 'code-789' };

      const result = await service.executeWorkflow(workflowId, params);

      expect(result).toBeDefined();
      expect(result.executionId).toBeDefined();
      expect(result.status).toBe('completed');
      expect(result.validation).toBeDefined();
      expect(result.semanticResolution).toBeDefined();
      expect(clarifierService.getExpectationById).toHaveBeenCalledWith(params.expectationId);
      expect(generatorService.getCodeById).toHaveBeenCalledWith(params.codeId);
      expect(semanticMediatorService.resolveSemanticConflicts).toHaveBeenCalled();
      expect(validatorService.validateCodeWithSemanticInput).toHaveBeenCalled();
    });

    it('should execute a semantic enrichment workflow', async () => {
      const workflowId = WorkflowType.SEMANTIC_ENRICHMENT;
      const params = { moduleType: 'expectations', dataId: 'exp-456', contextQuery: 'test query' };

      const result = await service.executeWorkflow(workflowId, params);

      expect(result).toBeDefined();
      expect(result.executionId).toBeDefined();
      expect(result.status).toBe('completed');
      expect(result.originalData).toBeDefined();
      expect(result.enrichedData).toBeDefined();
      expect(clarifierService.getExpectationById).toHaveBeenCalledWith(params.dataId);
      expect(semanticMediatorService.enrichWithContext).toHaveBeenCalled();
      expect(semanticMediatorService.trackSemanticTransformation).toHaveBeenCalled();
    });

    it('should execute an iterative refinement workflow', async () => {
      const workflowId = WorkflowType.ITERATIVE_REFINEMENT;
      const params = { expectationId: 'exp-456', codeId: 'code-789', maxIterations: 2 };

      const mockPartialValidation = {
        _id: 'val-123',
        codeId: 'code-789',
        expectationId: 'exp-456',
        score: 0.7,
        status: 'partial',
        details: [
          {
            expectationId: 'exp-456-sub',
            status: 'failed',
            score: 0.7,
            message: 'Test issue',
<<<<<<< HEAD
            semanticInsights: 'Needs improvement'
          }],
          createdAt: new Date(),
          updatedAt: new Date(),
          metadata: {},
        } as any)
        .mockResolvedValueOnce({
          _id: 'val-124',
          codeId: 'code-790',
          expectationId: 'exp-456',
          score: 0.95,
          status: 'passed',
          details: [],
          createdAt: new Date(),
          updatedAt: new Date(),
          metadata: {},
        } as any);
=======
            semanticInsights: 'Needs improvement',
          },
        ],
        metadata: { version: '1.0' },
        createdAt: new Date(),
        updatedAt: new Date()
      };
      
      const mockPassedValidation = {
        _id: 'val-124',
        codeId: 'code-790',
        expectationId: 'exp-456',
        score: 0.95,
        status: 'passed',
        details: [],
        metadata: { version: '1.0' },
        createdAt: new Date(),
        updatedAt: new Date()
      };
      
      jest.spyOn(validatorService, 'validateCode')
        .mockResolvedValueOnce(mockPartialValidation as any)
        .mockResolvedValueOnce(mockPassedValidation as any);
>>>>>>> e2c5f2ed

      const result = await service.executeWorkflow(workflowId, params);

      expect(result).toBeDefined();
      expect(result.executionId).toBeDefined();
      expect(result.status).toBe('completed');
      expect(result.initialCode).toBeDefined();
      expect(result.finalCode).toBeDefined();
      expect(result.validation).toBeDefined();
      expect(result.iterations).toBeDefined();
      expect(clarifierService.getExpectationById).toHaveBeenCalledWith(params.expectationId);
      expect(generatorService.getCodeById).toHaveBeenCalledWith(params.codeId);
      expect(validatorService.validateCode).toHaveBeenCalled();
      expect(semanticMediatorService.resolveSemanticConflicts).toHaveBeenCalled();
      expect(generatorService.generateCodeWithSemanticInput).toHaveBeenCalled();
    });

    it('should execute a parallel validation workflow', async () => {
      const workflowId = WorkflowType.PARALLEL_VALIDATION;
      const params = { expectationId: 'exp-456', codeIds: ['code-789', 'code-790'] };

      const result = await service.executeWorkflow(workflowId, params);

      expect(result).toBeDefined();
      expect(result.executionId).toBeDefined();
      expect(result.status).toBe('completed');
      expect(result.results).toBeDefined();
      expect(result.bestResult).toBeDefined();
      expect(validatorService.validateCode).toHaveBeenCalledTimes(params.codeIds.length);
    });

    it('should execute an adaptive validation workflow', async () => {
      const workflowId = WorkflowType.ADAPTIVE_VALIDATION;
      const params = {
        expectationId: 'exp-456',
        codeId: 'code-789',
        previousValidationId: 'val-123',
        adaptationStrategy: 'balanced',
      };

      const result = await service.executeWorkflow(workflowId, params);

      expect(result).toBeDefined();
      expect(result.executionId).toBeDefined();
      expect(result.status).toBe('completed');
      expect(result.validation).toBeDefined();
      expect(result.feedback).toBeDefined();
      expect(result.adaptedContext).toBeDefined();
      expect(clarifierService.getExpectationById).toHaveBeenCalledWith(params.expectationId);
      expect(generatorService.getCodeById).toHaveBeenCalledWith(params.codeId);
      expect(validatorService.getValidationById).toHaveBeenCalledWith(params.previousValidationId);
      expect(semanticMediatorService.generateValidationContext).toHaveBeenCalled();
      expect(validatorService.validateWithAdaptiveContext).toHaveBeenCalled();
      expect(validatorService.generateValidationFeedback).toHaveBeenCalled();
    });

    it('should throw an error for unknown workflow type', async () => {
      const workflowId = 'unknown-workflow';
      const params = {};

      await expect(service.executeWorkflow(workflowId, params)).rejects.toThrow(
        `Unknown workflow: ${workflowId}`,
      );
    });
  });

  describe('createCustomWorkflow', () => {
    it('should create a custom workflow', async () => {
      const customWorkflowDto = {
        name: 'Custom Workflow',
        steps: [
          {
            moduleId: 'clarifier',
            operation: 'generateExpectations',
            inputMapping: { requirementId: 'req-123' },
            outputMapping: { expectationId: 'output.expectationId' },
          },
        ],
      };
      
      jest.spyOn(memoryService, 'storeMemory').mockResolvedValueOnce({
        _id: 'workflow-123',
        type: MemoryType.SYSTEM,
        content: {
          id: 'custom-workflow-123',
          name: 'Custom Workflow',
          steps: customWorkflowDto.steps,
          createdAt: new Date(),
        },
        createdAt: new Date(),
        updatedAt: new Date(),
      } as any);

      const result = await service.createCustomWorkflow(customWorkflowDto);

      expect(result).toBeDefined();
      expect(result.id).toBeDefined();
      expect(result.name).toBe('Custom Workflow');
      expect(result.steps).toHaveLength(1);
    });
  });

  describe('getCustomWorkflows', () => {
    it('should return all custom workflows', async () => {
      const result = await service.getCustomWorkflows();

      expect(result).toBeDefined();
      expect(Array.isArray(result)).toBe(true);
    });
  });

  describe('getWorkflowStatus', () => {
    it('should return the status of a workflow execution', async () => {
      const executionId = 'exec-123';
      
      jest.spyOn(memoryService, 'getMemoryByType').mockImplementation((type) => {
        if (type === MemoryType.SYSTEM) {
          return Promise.resolve([
            {
              content: {
                executionId,
                status: 'completed',
                startTime: new Date(),
                endTime: new Date(),
                results: { test: 'data' },
              },
            },
          ]);
        }
        return Promise.resolve([]);
      });

      const result = await service.getWorkflowStatus(executionId);

      expect(result).toBeDefined();
      expect(result.status).toBe('completed');
    });
  });

  describe('cancelWorkflow', () => {
    it('should cancel a workflow execution', async () => {
      const executionId = 'exec-123';
      
      jest.spyOn(memoryService, 'getMemoryByType').mockImplementation((type) => {
        if (type === MemoryType.SYSTEM) {
          return Promise.resolve([
            {
              content: {
                executionId,
                status: 'running',
                startTime: new Date(),
                results: { test: 'data' },
                save: jest.fn().mockResolvedValue({
                  executionId,
                  status: 'cancelled',
                  startTime: new Date(),
                  endTime: new Date(),
                  results: { test: 'data' },
                }),
              },
            },
          ]);
        }
        return Promise.resolve([]);
      });

      const result = await service.cancelWorkflow(executionId);

      expect(result).toBeDefined();
      expect(result.status).toBe('cancelled');
    });
  });
});<|MERGE_RESOLUTION|>--- conflicted
+++ resolved
@@ -323,7 +323,6 @@
             status: 'failed',
             score: 0.7,
             message: 'Test issue',
-<<<<<<< HEAD
             semanticInsights: 'Needs improvement'
           }],
           createdAt: new Date(),
@@ -341,31 +340,6 @@
           updatedAt: new Date(),
           metadata: {},
         } as any);
-=======
-            semanticInsights: 'Needs improvement',
-          },
-        ],
-        metadata: { version: '1.0' },
-        createdAt: new Date(),
-        updatedAt: new Date()
-      };
-      
-      const mockPassedValidation = {
-        _id: 'val-124',
-        codeId: 'code-790',
-        expectationId: 'exp-456',
-        score: 0.95,
-        status: 'passed',
-        details: [],
-        metadata: { version: '1.0' },
-        createdAt: new Date(),
-        updatedAt: new Date()
-      };
-      
-      jest.spyOn(validatorService, 'validateCode')
-        .mockResolvedValueOnce(mockPartialValidation as any)
-        .mockResolvedValueOnce(mockPassedValidation as any);
->>>>>>> e2c5f2ed
 
       const result = await service.executeWorkflow(workflowId, params);
 
