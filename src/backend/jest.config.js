--- conflicted
+++ resolved
@@ -8,13 +8,8 @@
   collectCoverageFrom: ['**/*.(t|j)s'],
   coverageDirectory: '../coverage',
   testEnvironment: 'node',
-<<<<<<< HEAD
   setupFilesAfterEnv: ['../jest.setup.ts'],
   moduleNameMapper: {
     '^@/(.*)$': '<rootDir>/$1',
   }
-=======
-  testTimeout: 120000, // Increase timeout to 120 seconds
-
->>>>>>> 482b3564
 };